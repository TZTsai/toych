--- conflicted
+++ resolved
@@ -114,15 +114,7 @@
 pred(<100, 10>, variable)
 >>> y = tc.utils.onehot(np.random.randint(10, size=100), 10)
 >>> loss = pred.crossentropy(y)
-<<<<<<< HEAD
->>> def optimize(pars):
-        for p in pars:
-            if p.trainable:
-                p -= 1e-3 * p.grad
->>> optimize(loss.backward())
-=======
 >>> SGD(loss.backward())
->>>>>>> bfcbc29e
 ```
 
 ![A simple computation graph](compgraph.png)
